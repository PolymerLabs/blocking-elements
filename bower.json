{
  "name": "blockingElements",
  "version": "0.0.1",
  "description": "A polyfill for the proposed blocking elments stack API",
  "main": "blocking-elements.html",
  "authors": [
    "Valdrin Koshi <valdrin@google.com>"
  ],
  "license": "Apache-2.0",
  "keywords": [
    "blocking",
    "elements",
    "polyfill",
    "browser"
  ],
  "homepage": "https://github.com/PolymerLabs/blockingElements",
  "private": true,
  "devDependencies": {
<<<<<<< HEAD
    "test-fixture": "PolymerElements/test-fixture#custom-elements-v1",
    "inert": "WICG/inert#master",
    "web-component-tester": "^4.0.0",
    "webcomponentsjs": "webcomponents/webcomponentsjs#v1"
=======
    "inert": "WICG/inert#^1",
    "web-component-tester": "Polymer/web-component-tester#^6",
    "webcomponentsjs": "webcomponents/webcomponentsjs#^1"
>>>>>>> 77d98cca
  },
  "ignore": []
}<|MERGE_RESOLUTION|>--- conflicted
+++ resolved
@@ -16,16 +16,9 @@
   "homepage": "https://github.com/PolymerLabs/blockingElements",
   "private": true,
   "devDependencies": {
-<<<<<<< HEAD
-    "test-fixture": "PolymerElements/test-fixture#custom-elements-v1",
-    "inert": "WICG/inert#master",
-    "web-component-tester": "^4.0.0",
-    "webcomponentsjs": "webcomponents/webcomponentsjs#v1"
-=======
     "inert": "WICG/inert#^1",
     "web-component-tester": "Polymer/web-component-tester#^6",
     "webcomponentsjs": "webcomponents/webcomponentsjs#^1"
->>>>>>> 77d98cca
   },
   "ignore": []
 }